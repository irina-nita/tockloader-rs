// Licensed under the Apache License, Version 2.0 or the MIT License.
// SPDX-License-Identifier: Apache-2.0 OR MIT
// Copyright OXIDOS AUTOMOTIVE 2024.

pub mod attributes;
pub mod connection;
mod errors;
pub mod tabs;

use attributes::app_attributes::AppAttributes;
use attributes::general_attributes::GeneralAttributes;
use attributes::system_attributes::SystemAttributes;

use connection::Connection;
use probe_rs::flashing::DownloadOptions;
use probe_rs::probe::DebugProbeInfo;
use probe_rs::MemoryInterface;

use errors::TockloaderError;
use tabs::tab::Tab;
use tbf_parser::parse::parse_tbf_header_lengths;
use tokio_serial::SerialPortInfo;

pub fn list_debug_probes() -> Vec<DebugProbeInfo> {
    probe_rs::probe::list::Lister::new().list_all()
}

pub fn list_serial_ports() -> Vec<SerialPortInfo> {
    //TODO(Micu Ana): Add error handling
    tokio_serial::available_ports().unwrap()
}

pub async fn list_probe(
    choice: Connection,
    core_index: &usize,
) -> Result<Vec<AppAttributes>, TockloaderError> {
    match choice {
        Connection::ProbeRS(mut session) => {
            let mut core = session.core(*core_index).unwrap();
            let system_attributes = SystemAttributes::read_system_attributes(&mut core);
<<<<<<< HEAD
            return Ok(AppAttributes::read_apps_data(
                &mut core,
                system_attributes.appaddr.unwrap(),
            ));
        }
        _ => {
            // TODO(Micu Ana): Add error handling
            return Err(TockloaderError::NoPortAvailable);
=======
            Ok(AppAttributes::read_apps_data(
                &mut core,
                system_attributes.appaddr.unwrap(),
            ))
        }
        _ => {
            // TODO(Micu Ana): Add error handling
            Err(TockloaderError::NoPortAvailable)
>>>>>>> d12ab7ca
        }
    }
}

pub async fn list_serial(_choice: Connection) -> Result<Vec<AppAttributes>, TockloaderError> {
    todo!();
}

pub async fn info_probe(
    choice: Connection,
    core_index: &usize,
) -> Result<GeneralAttributes, TockloaderError> {
    match choice {
        Connection::ProbeRS(mut session) => {
            let mut core = session.core(*core_index).unwrap();
            let system_attributes = SystemAttributes::read_system_attributes(&mut core);
            let apps_details =
                AppAttributes::read_apps_data(&mut core, system_attributes.appaddr.unwrap());
            Ok(GeneralAttributes::new(system_attributes, apps_details))
        }
        _ => {
            // TODO(Micu Ana): Add error handling
<<<<<<< HEAD
            return Err(TockloaderError::NoPortAvailable);
=======
            Err(TockloaderError::NoPortAvailable)
>>>>>>> d12ab7ca
        }
    }
}

pub async fn info_serial(_choice: Connection) -> Result<GeneralAttributes, TockloaderError> {
    todo!();
}

pub async fn install_app_probe_rs(
    choice: Connection,
    board: &String,
    core_index: &usize,
    tab_file: Tab,
) -> Result<(), TockloaderError> {
    match choice {
        Connection::ProbeRS(mut session) => {
            // Verify if the specified app is compatible with board
            // TODO(Micu Ana): Replace the prints with log messages
            match tab_file.is_compatible_with_board(board) {
                Ok(value) => {
                    if value {
                        println!("Specified tab is compatible with board.");
                    } else {
                        println!("Specified tab is not compatible with board.");
                    }
                }
                Err(e) => println!("Something went wrong: {:?}", e),
            }

            // Get core - if not specified, by default is 0
            // TODO (Micu Ana): Add error handling
            let mut core = session.core(*core_index).unwrap();

            // Get board data
            let system_attributes = SystemAttributes::read_system_attributes(&mut core);
            let kernel_version = system_attributes.kernel_version.unwrap();

            // Verify if the specified app is compatible with kernel version
            // TODO(Micu Ana): Replace the prints with log messages
            match tab_file.is_compatible_with_kernel_verison(kernel_version as f32) {
                Ok(value) => {
                    if value {
                        println!("Specified tab is compatible with your kernel version.");
                    } else {
                        println!("Specified tab is not compatible with your kernel version.");
                    }
                }
                Err(e) => println!("Something went wrong: {:?}", e),
            }

            // Get the address from which we start writing the new app
            // TODO: change appaddr to 32 bit
            // TODO for the future: support 64 bit arhitecture
            let mut address: u64 = system_attributes.appaddr.unwrap();

            // Loop to check if there are another apps installed
            loop {
                // Read a block of 200 8-bit words
                let mut buff = vec![0u8; 200];
                match core.read(address, &mut buff) {
                    Ok(_) => {}
                    Err(e) => {
                        println!("Error reading memory: {:?}", e);
                        break;
                    }
                }
                let (_ver, _header_len, whole_len) =
                    match parse_tbf_header_lengths(&buff[0..8].try_into().unwrap()) {
                        Ok((ver, header_len, whole_len)) if header_len != 0 => {
                            (ver, header_len, whole_len)
                        }
                        _ => break, // No more apps
                    };

                address += whole_len as u64;
            }

<<<<<<< HEAD
            let mut binary = tab_file.extract_binary(system_attributes.arch.clone()).unwrap();
=======
            let mut binary = tab_file
                .extract_binary(system_attributes.arch.clone())
                .unwrap();
>>>>>>> d12ab7ca

            let size = binary.len() as u64;

            // Make sure the app is aligned to a multiple of its size
            let multiple = address / size;

            let (new_address, _gap_size) = if multiple * size != address {
                let new_address = ((address + size) / size) * size;
                let gap_size = new_address - address;
                (new_address, gap_size)
            } else {
                (address, 0)
            };

            // No more need of core
            drop(core);

            // Make sure the binary is a multiple of the page size by padding 0xFFs
            // TODO(Micu Ana): check if the page-size differs
            let page_size = 512;
            let needs_padding = binary.len() % page_size != 0;

            if needs_padding {
                let remaining = page_size - (binary.len() % page_size);
                dbg!(remaining);
                for _i in 0..remaining {
                    binary.push(0xFF);
                }
            }

            // Get indices of pages that have valid data to write
            let mut valid_pages: Vec<u8> = Vec::new();
            for i in 0..(size as usize / page_size) {
<<<<<<< HEAD
                for b in binary[(i * page_size)..((i + 1) * page_size)].to_vec() {
=======
                for b in binary[(i * page_size)..((i + 1) * page_size)]
                    .iter()
                    .copied()
                {
>>>>>>> d12ab7ca
                    if b != 0 {
                        valid_pages.push(i.try_into().unwrap());
                        break;
                    }
                }
            }

            // If there are no pages valid, all pages would have been removed, so we write them all
<<<<<<< HEAD
            if valid_pages.len() == 0 {
=======
            if valid_pages.is_empty() {
>>>>>>> d12ab7ca
                for i in 0..(size as usize / page_size) {
                    valid_pages.push(i.try_into().unwrap());
                }
            }

            // Include a blank page (if exists) after the end of a valid page. There might be a usable 0 on the next page
            let mut ending_pages: Vec<u8> = Vec::new();
            for &i in &valid_pages {
                let mut iter = valid_pages.iter();
<<<<<<< HEAD
                if iter.find(|&&x| x == (i + 1)).is_none()
                    && (i + 1) < (size as usize / page_size) as u8
                {
=======
                if !iter.any(|&x| x == (i + 1)) && (i + 1) < (size as usize / page_size) as u8 {
>>>>>>> d12ab7ca
                    ending_pages.push(i + 1);
                }
            }

            for i in ending_pages {
                valid_pages.push(i);
            }

            for i in valid_pages {
                println!("Writing page number {}", i);
                // Create the packet that we send to the bootloader
                // First four bytes are the address of the page
                let mut pkt = Vec::new();

                // Then the bytes that go into the page
<<<<<<< HEAD
                for b in binary[(i as usize * page_size)..((i + 1) as usize * page_size)].to_vec() {
=======
                for b in binary[(i as usize * page_size)..((i + 1) as usize * page_size)]
                    .iter()
                    .copied()
                {
>>>>>>> d12ab7ca
                    pkt.push(b);
                }
                let mut loader = session.target().flash_loader();

                loader
                    .add_data(
                        (new_address as u32 + (i as usize * page_size) as u32).into(),
                        &pkt,
                    )
                    .unwrap();

                let mut options = DownloadOptions::default();
                options.keep_unwritten_bytes = true;

                // Finally, the data can be programmed
                loader.commit(&mut session, options).unwrap();
            }
        }

        _ => {
            // TODO(Micu Ana): Add error handling
            return Err(TockloaderError::NoPortAvailable);
        }
    }
    Ok(())
}

pub async fn install_app_serial(
    _choice: Connection,
<<<<<<< HEAD
    _board: &String,
=======
    _board: &str,
>>>>>>> d12ab7ca
    _tab_file: Tab,
) -> Result<(), TockloaderError> {
    todo!();
}<|MERGE_RESOLUTION|>--- conflicted
+++ resolved
@@ -38,16 +38,6 @@
         Connection::ProbeRS(mut session) => {
             let mut core = session.core(*core_index).unwrap();
             let system_attributes = SystemAttributes::read_system_attributes(&mut core);
-<<<<<<< HEAD
-            return Ok(AppAttributes::read_apps_data(
-                &mut core,
-                system_attributes.appaddr.unwrap(),
-            ));
-        }
-        _ => {
-            // TODO(Micu Ana): Add error handling
-            return Err(TockloaderError::NoPortAvailable);
-=======
             Ok(AppAttributes::read_apps_data(
                 &mut core,
                 system_attributes.appaddr.unwrap(),
@@ -56,7 +46,6 @@
         _ => {
             // TODO(Micu Ana): Add error handling
             Err(TockloaderError::NoPortAvailable)
->>>>>>> d12ab7ca
         }
     }
 }
@@ -79,11 +68,7 @@
         }
         _ => {
             // TODO(Micu Ana): Add error handling
-<<<<<<< HEAD
-            return Err(TockloaderError::NoPortAvailable);
-=======
             Err(TockloaderError::NoPortAvailable)
->>>>>>> d12ab7ca
         }
     }
 }
@@ -161,13 +146,9 @@
                 address += whole_len as u64;
             }
 
-<<<<<<< HEAD
-            let mut binary = tab_file.extract_binary(system_attributes.arch.clone()).unwrap();
-=======
             let mut binary = tab_file
                 .extract_binary(system_attributes.arch.clone())
                 .unwrap();
->>>>>>> d12ab7ca
 
             let size = binary.len() as u64;
 
@@ -201,14 +182,10 @@
             // Get indices of pages that have valid data to write
             let mut valid_pages: Vec<u8> = Vec::new();
             for i in 0..(size as usize / page_size) {
-<<<<<<< HEAD
-                for b in binary[(i * page_size)..((i + 1) * page_size)].to_vec() {
-=======
                 for b in binary[(i * page_size)..((i + 1) * page_size)]
                     .iter()
                     .copied()
                 {
->>>>>>> d12ab7ca
                     if b != 0 {
                         valid_pages.push(i.try_into().unwrap());
                         break;
@@ -217,11 +194,7 @@
             }
 
             // If there are no pages valid, all pages would have been removed, so we write them all
-<<<<<<< HEAD
-            if valid_pages.len() == 0 {
-=======
             if valid_pages.is_empty() {
->>>>>>> d12ab7ca
                 for i in 0..(size as usize / page_size) {
                     valid_pages.push(i.try_into().unwrap());
                 }
@@ -231,13 +204,7 @@
             let mut ending_pages: Vec<u8> = Vec::new();
             for &i in &valid_pages {
                 let mut iter = valid_pages.iter();
-<<<<<<< HEAD
-                if iter.find(|&&x| x == (i + 1)).is_none()
-                    && (i + 1) < (size as usize / page_size) as u8
-                {
-=======
                 if !iter.any(|&x| x == (i + 1)) && (i + 1) < (size as usize / page_size) as u8 {
->>>>>>> d12ab7ca
                     ending_pages.push(i + 1);
                 }
             }
@@ -253,14 +220,10 @@
                 let mut pkt = Vec::new();
 
                 // Then the bytes that go into the page
-<<<<<<< HEAD
-                for b in binary[(i as usize * page_size)..((i + 1) as usize * page_size)].to_vec() {
-=======
                 for b in binary[(i as usize * page_size)..((i + 1) as usize * page_size)]
                     .iter()
                     .copied()
                 {
->>>>>>> d12ab7ca
                     pkt.push(b);
                 }
                 let mut loader = session.target().flash_loader();
@@ -290,11 +253,7 @@
 
 pub async fn install_app_serial(
     _choice: Connection,
-<<<<<<< HEAD
-    _board: &String,
-=======
     _board: &str,
->>>>>>> d12ab7ca
     _tab_file: Tab,
 ) -> Result<(), TockloaderError> {
     todo!();
