// Licensed under the Apache License, Version 2.0 or the MIT License.
// SPDX-License-Identifier: Apache-2.0 OR MIT
// Copyright OXIDOS AUTOMOTIVE 2024.

<<<<<<< HEAD
=======
use crate::board_settings::BoardSettings;
use crate::bootloader_serial::BootloaderSerial;
>>>>>>> 9f30dca8
use probe_rs::probe::DebugProbeInfo;
use probe_rs::{Core, Permissions, Session};
use tokio_serial::SerialPortType;

pub struct ProbeSession {
    pub session: Option<Session>,
}

impl ProbeSession {
    pub fn new(probe_info: DebugProbeInfo, chip: &str) -> ProbeSession {
        let serial_nr = probe_info.clone().serial_number.unwrap();
        let mut probe = Some(probe_info.open().unwrap());
        let mut session = None;

        if let Some(probe) = probe.take() {
            session = Some(probe.attach(chip, Permissions::default()).unwrap());
        }
        let ports = tokio_serial::available_ports().unwrap();
<<<<<<< HEAD
        for port in ports {
            if let SerialPortType::UsbPort(inner) = port.port_type {
                if inner.serial_number.unwrap() == serial_nr {
                    // Open port and configure it with tokio_serial
                    let builder = tokio_serial::new(port.port_name, 115200);
                    match SerialStream::open(&builder) {
                        Ok(mut port) => {
                            port.set_parity(Parity::None).unwrap();
                            port.set_stop_bits(StopBits::One).unwrap();
                            port.set_flow_control(FlowControl::None).unwrap();
                            port.set_timeout(Duration::from_millis(500)).unwrap();
                            port.write_request_to_send(false).unwrap();
                            port.write_data_terminal_ready(false).unwrap();
                        }
                        Err(_e) => {
                            //TODO(Micu Ana): Add error handling
                        }
                    }
=======
        for port_info in ports {
            if let SerialPortType::UsbPort(ref inner) = port_info.port_type {
                if inner.serial_number.as_deref().unwrap() == serial_nr {
                    // Open port using the port info found
                    let _port = BootloaderSerial::new(port_info);
>>>>>>> 9f30dca8
                }
            }
        }
        let probe_session = session.expect("Couldn't create a session");
        ProbeSession {
            session: Some(probe_session),
        }
    }

    pub fn get_core(&mut self, core_index: usize) -> Core {
        return self.session.as_mut().unwrap().core(core_index).unwrap();
    }
}<|MERGE_RESOLUTION|>--- conflicted
+++ resolved
@@ -2,11 +2,7 @@
 // SPDX-License-Identifier: Apache-2.0 OR MIT
 // Copyright OXIDOS AUTOMOTIVE 2024.
 
-<<<<<<< HEAD
-=======
-use crate::board_settings::BoardSettings;
 use crate::bootloader_serial::BootloaderSerial;
->>>>>>> 9f30dca8
 use probe_rs::probe::DebugProbeInfo;
 use probe_rs::{Core, Permissions, Session};
 use tokio_serial::SerialPortType;
@@ -25,32 +21,11 @@
             session = Some(probe.attach(chip, Permissions::default()).unwrap());
         }
         let ports = tokio_serial::available_ports().unwrap();
-<<<<<<< HEAD
-        for port in ports {
-            if let SerialPortType::UsbPort(inner) = port.port_type {
-                if inner.serial_number.unwrap() == serial_nr {
-                    // Open port and configure it with tokio_serial
-                    let builder = tokio_serial::new(port.port_name, 115200);
-                    match SerialStream::open(&builder) {
-                        Ok(mut port) => {
-                            port.set_parity(Parity::None).unwrap();
-                            port.set_stop_bits(StopBits::One).unwrap();
-                            port.set_flow_control(FlowControl::None).unwrap();
-                            port.set_timeout(Duration::from_millis(500)).unwrap();
-                            port.write_request_to_send(false).unwrap();
-                            port.write_data_terminal_ready(false).unwrap();
-                        }
-                        Err(_e) => {
-                            //TODO(Micu Ana): Add error handling
-                        }
-                    }
-=======
         for port_info in ports {
             if let SerialPortType::UsbPort(ref inner) = port_info.port_type {
                 if inner.serial_number.as_deref().unwrap() == serial_nr {
                     // Open port using the port info found
                     let _port = BootloaderSerial::new(port_info);
->>>>>>> 9f30dca8
                 }
             }
         }
