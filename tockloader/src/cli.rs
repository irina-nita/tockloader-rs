--- conflicted
+++ resolved
@@ -31,16 +31,12 @@
             .args(get_app_args())
             .args(get_channel_args())
             .arg_required_else_help(false),
-<<<<<<< HEAD
-        Command::new("install").about("Install apps"),
-=======
         Command::new("install")
             .about("Install apps")
             .about("Install apps on a board")
             .args(get_app_args())
             .args(get_channel_args())
             .arg_required_else_help(false),
->>>>>>> 50c2f3d1
     ]
 }
 
@@ -78,10 +74,7 @@
         arg!(--core <CORE> "Explicitly specify the core")
             .value_parser(clap::value_parser!(usize))
             .default_value("0"),
-<<<<<<< HEAD
-=======
         arg!(--tab <TAB> "Specify the path of the tab file"),
         arg!(--kernver <KERNVER> "Specify the kernel version"),
->>>>>>> 50c2f3d1
     ]
 }