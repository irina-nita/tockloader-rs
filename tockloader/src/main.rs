// Licensed under the Apache License, Version 2.0 or the MIT License.
// SPDX-License-Identifier: Apache-2.0 OR MIT
// Copyright OXIDOS AUTOMOTIVE 2024.

mod board_settings;
mod cli;
mod errors;
mod interfaces;

use std::fs::File;
use std::io::Read;

use board_settings::BoardSettings;
use clap::ArgMatches;
use cli::make_cli;
use errors::TockloaderError;

use inquire::Select;
use probe_rs::probe::list::Lister;
use probe_rs::{MemoryInterface, Permissions};
use tar::Archive;
use tbf_parser::parse::*;
use tbf_parser::types::*;
use tock_process_console;
<<<<<<< HEAD
use tokio::time::Duration;
use tokio_serial::{FlowControl, Parity, SerialPort, SerialPortType, SerialStream, StopBits};
=======
use tokio::time::{sleep, Duration};
use tokio_serial::{FlowControl, Parity, SerialPort, SerialStream, StopBits};
>>>>>>> aa2f1385
use utf8_decode::Decoder;

#[tokio::main]
async fn main() -> Result<(), TockloaderError> {
    let result = run().await;
    if let Err(e) = &result {
        eprintln!("\n{}", e);
    }
    result
}

async fn run() -> Result<(), TockloaderError> {
    let matches = make_cli().get_matches();

    if matches.get_flag("debug") {
        println!("Debug mode enabled");
    }

    match matches.subcommand() {
        Some(("listen", _sub_matches)) => {
            match tock_process_console::run().await {
                Ok(()) => {}
                Err(_) => {
                    print!("cli bricked!")
                }
            };
        }
        Some(("list", sub_matches)) => {
            list_probes(sub_matches).await?;
        }
        Some(("install", sub_matches)) => {
            install_apps(sub_matches).await?;
        }
        // If only the "--debug" flag is set, then this branch is executed
        // Or, more likely at this stage, a subcommand hasn't been implemented yet.
        _ => {
            println!("Could not run the provided subcommand.");
            _ = make_cli().print_help();
        }
    }

    Ok(())
}

pub async fn list_probes(sub_matches: &ArgMatches) -> Result<(), TockloaderError> {
    let lister = Lister::new();
    let probes = lister.list_all();
    println!("Probes: {:?}\n", probes);

    let ans = Select::new("Which probe do you want to use?", probes).prompt();

    match ans {
        Ok(choice) => {
            let probe = choice.open().unwrap();

            let chip = sub_matches.get_one::<String>("chip").unwrap();
            let board = sub_matches.get_one::<String>("board").unwrap();

            let board_settings = BoardSettings::new(board.clone(), chip.clone());

            let mut session = probe
                .attach(board_settings.chip, Permissions::default())
                .unwrap();

            println!("Session target: {:?}\n", session.target());
            println!("Session interfaces: {:?}\n", session.architecture());
            println!("Session core: {:?}\n", session.list_cores());

            let core_index = sub_matches.get_one::<usize>("core").unwrap();

            let mut core = session.core(*core_index).unwrap();

            let mut address = board_settings.start_address;

            // Jump through the linked list of apps
            loop {
                // Read a block of 200 8-bit words
                let mut buff = vec![0u8; 200];
                match core.read(address, &mut buff) {
                    Ok(_) => {}
                    Err(e) => {
                        println!("Error reading memory: {:?}", e);
                        break;
                    }
                }

                let (ver, header_len, whole_len) =
                    match parse_tbf_header_lengths(&buff[0..8].try_into().unwrap()) {
                        Ok((ver, header_len, whole_len)) if header_len != 0 => {
                            println!("Version: {:?}\n", ver);
                            println!("Header length: {:?}\n", header_len);
                            println!("Whole length: {:?}\n", whole_len);
                            (ver, header_len, whole_len)
                        }
                        _ => break, // No more apps
                    };

                let header = parse_tbf_header(&buff[0..header_len as usize], ver);
                match header {
                    Ok(header) => {
                        println!("Enabled: {:?}\n", header.enabled());
                        println!(
                            "Minimum App Ram Size: {:?}\n",
                            header.get_minimum_app_ram_size()
                        );
                        println!(
                            "Init function offset: {:?}\n",
                            header.get_init_function_offset()
                        );
                        println!("Protected size: {:?}\n", header.get_protected_size());
                        println!(
                            "Package name: {:?}\n",
                            header.get_package_name().unwrap_or_default()
                        );
                        println!(
                            "Kernel version: {:?}\n",
                            header.get_kernel_version().unwrap_or_default()
                        );
                    }
                    // TODO(MicuAna): refactor when reworking errors
                    Err(TbfParseError::ChecksumMismatch(
                        provided_checksum,
                        calculated_checksum,
                    )) => {
                        println!(
                            "Checksum mismatch: provided = {}, calculated = {}",
                            provided_checksum, calculated_checksum
                        );
                        break;
                    }
                    Err(e) => {
                        println!("Failed to parse TBF header: {:?}", e);
                        break;
                    }
                }
                address += whole_len as u64;
            }
        }
        Err(err) => println!("{}", err),
    }

    Ok(())
}

async fn install_apps(sub_matches: &ArgMatches) -> Result<(), TockloaderError> {
    // Enter bootloader mode for microbit
    sleep(Duration::from_millis(500)).await;
    let ports = tokio_serial::available_ports()?;
    println!("Found {} port(s)\n", ports.len());
    // Use the first port
    let port = ports[0].clone();
    println!("Using port {} for the bootloader\n", port.port_name);
    // Open the port and configure it
    let builder = tokio_serial::new(port.port_name, 115200);
    match SerialStream::open(&builder) {
        Ok(mut port) => {
            println!("Serial port opened successfully!\n");
            port.set_parity(Parity::None).unwrap();
            port.set_stop_bits(StopBits::One).unwrap();
            port.set_flow_control(FlowControl::None).unwrap();
            port.set_timeout(Duration::from_millis(500)).unwrap();
            port.write_request_to_send(false).unwrap();
            port.write_data_terminal_ready(false).unwrap();
        }
        Err(e) => {
            eprintln!("Failed to open serial port: {}\n", e);
        }
    }

    let chip = sub_matches.get_one::<String>("chip").unwrap();
    let board = sub_matches.get_one::<String>("board").unwrap();
    let board_settings = BoardSettings::new(board.clone(), chip.clone());
    let tab_path = sub_matches.get_one::<String>("tab").unwrap();

    // This is temporary
    let kernel_version = sub_matches.get_one::<String>("kernver").unwrap();

    let mut archive = Archive::new(File::open(tab_path).unwrap());
    for entry in archive.entries().unwrap().into_iter() {
        match entry {
            Ok(mut entry) => {
                if let Ok(path) = entry.path() {
                    if let Some(file_name) = path.file_name() {
                        if file_name == "metadata.toml" {
                            let mut buf = String::new();
                            entry.read_to_string(&mut buf).unwrap();
                            let replaced = buf.replace("\"", "");
                            let parts = replaced.split("\n");
                            let collection = parts.collect::<Vec<&str>>();

                            for item in collection {
                                if item.contains("only-for-boards") {
                                    let columns = item.split("=");
                                    let elem = columns.collect::<Vec<&str>>();
                                    let all_boards = elem[1].split(", ");
                                    let boards = all_boards.collect::<Vec<&str>>();
                                    for bd in boards {
                                        if bd == board {
                                            println!("App is compatible with board!");
                                            break;
                                        }
                                    }
                                    println! {"App is not compatible with board!"};
                                    break;
                                }
                                if item.contains("minimum-tock-kernel-version") {
                                    let columns = item.split("=");
                                    let elem = columns.collect::<Vec<&str>>();
                                    let kernver = elem[1];
                                    if kernver == kernel_version {
                                        println!("App is compatible with this kernel version!");
                                    } else {
                                        println! {"App is compatible with this kernel version!"};
                                    }
                                    break;
                                }
                            }
                        }
                    } else {
                        eprintln!("Failed to get path");
                    }
                }
            }
            Err(e) => eprintln!("Failed to get entry: {}", e),
        }
    }

<<<<<<< HEAD
    // Get cli arguments
    let chip = sub_matches.get_one::<String>("chip").unwrap();
    let board = sub_matches.get_one::<String>("board").unwrap();
    let board_settings = BoardSettings::new(board.clone(), chip.clone());
    let tab_path = sub_matches.get_one::<String>("tab").unwrap();
    // This is temporary
    let kernel_version = sub_matches.get_one::<String>("kernver").unwrap();
    
    // List probes, choose one and open the port
=======
    // Identify the address to write the new app(s)
>>>>>>> aa2f1385
    let lister = Lister::new();
    let probes = lister.list_all();
    let ans = Select::new("Which probe do you want to use?", probes).prompt();
    match ans {
        Ok(choice) => {
            let probe = choice.open().unwrap();
            let serial_nr = choice.serial_number.unwrap();
            let ports = tokio_serial::available_ports()?;
            for port in ports {
                if let SerialPortType::UsbPort(inner) = port.port_type{
                    if inner.serial_number.unwrap() == serial_nr {
                        // Open the port and configure it
                        let builder = tokio_serial::new(port.port_name, 115200);
                        match SerialStream::open(&builder) {
                            Ok(mut port) => {
                                println!("Serial port opened successfully!\n");
                                port.set_parity(Parity::None).unwrap();
                                port.set_stop_bits(StopBits::One).unwrap();
                                port.set_flow_control(FlowControl::None).unwrap();
                                port.set_timeout(Duration::from_millis(500)).unwrap();
                                port.write_request_to_send(false).unwrap();
                                port.write_data_terminal_ready(false).unwrap();
                            }
                            Err(e) => {
                                eprintln!("Failed to open serial port: {}\n", e);
                            }
                        }
                    }
                }
            }

            let mut session = probe
                .attach(board_settings.chip, Permissions::default())
                .unwrap();

            println!("Session target: {:?}\n", session.target());
            println!("Session interfaces: {:?}\n", session.architecture());
            println!("Session core: {:?}\n", session.list_cores());

            let core_index = sub_matches.get_one::<usize>("core").unwrap();

            let mut core = session.core(*core_index).unwrap();

            let mut address = board_settings.start_address;

            // Jump through the linked list of apps
            loop {
                // Read a block of 200 8-bit words
                let mut buff = vec![0u8; 200];
                match core.read(address, &mut buff) {
                    Ok(_) => {}
                    Err(e) => {
                        println!("Error reading memory: {:?}", e);
                        break;
                    }
                }
                let (_ver, _header_len, whole_len) =
                    match parse_tbf_header_lengths(&buff[0..8].try_into().unwrap()) {
                        Ok((ver, header_len, whole_len)) if header_len != 0 => {
                            (ver, header_len, whole_len)
                        }
                        _ => break, // No more apps
                    };

                address += whole_len as u64;
            }

            let mut bytes = vec![0u8; 1024];
            match core.read(0x600, &mut bytes) {
                Ok(_) => {
                    let mut i: u16 = 0;
                    while i < 1024 {
                        let decoder =
                            Decoder::new(bytes[i as usize..(i + 8) as usize].iter().cloned());
                        let mut key = String::new();
                        for c in decoder {
                            key.push(c?);
                        }
                        println!("{}", key);
                        let vlen = bytes[(i + 8) as usize];
                        let index: u16 = vlen as u16 + 9;
                        let decoder = Decoder::new(
                            bytes[(i + 9) as usize..(i + index) as usize]
                                .iter()
                                .cloned(),
                        );
                        let mut value = String::new();
                        for c in decoder {
                            value.push(c?);
                        }
                        println!("{}", value);
                        i = i + 64;
                    }
                }
                Err(e) => {
                    println!("Error reading memory: {:?}", e);
                }
            }
        }
        Err(err) => println!("{}", err),
    }

<<<<<<< HEAD
    let mut archive = Archive::new(File::open(tab_path).unwrap());
    for entry in archive.entries().unwrap().into_iter() {
        match entry {
            Ok(mut entry) => {
                if let Ok(path) = entry.path() {
                    if let Some(file_name) = path.file_name() {
                        if file_name == "metadata.toml" {
                            let mut buf = String::new();
                            entry.read_to_string(&mut buf).unwrap();
                            let replaced = buf.replace("\"", "");
                            let parts = replaced.split("\n");
                            let collection = parts.collect::<Vec<&str>>();

                            for item in collection {
                                if item.contains("only-for-boards") {
                                    let columns = item.split("=");
                                    let elem = columns.collect::<Vec<&str>>();
                                    let all_boards = elem[1].split(", ");
                                    let boards = all_boards.collect::<Vec<&str>>();
                                    for bd in boards {
                                        if bd == board {
                                            println!("App is compatible with board!");
                                            break;
                                        }
                                    }
                                    println! {"App is not compatible with board!"};
                                    break;
                                }
                                if item.contains("minimum-tock-kernel-version") {
                                    let columns = item.split("=");
                                    let elem = columns.collect::<Vec<&str>>();
                                    let kernver = elem[1];
                                    if kernver == kernel_version {
                                        println!("App is compatible with this kernel version!");
                                    } else {
                                        println! {"App is compatible with this kernel version!"};
                                    }
                                    break;
                                }
                            }
                        }
                    } else {
                        eprintln!("Failed to get path");
                    }
                }
            }
            Err(e) => eprintln!("Failed to get entry: {}", e),
        }
    }

=======
>>>>>>> aa2f1385
    Ok(())
}<|MERGE_RESOLUTION|>--- conflicted
+++ resolved
@@ -22,13 +22,8 @@
 use tbf_parser::parse::*;
 use tbf_parser::types::*;
 use tock_process_console;
-<<<<<<< HEAD
-use tokio::time::Duration;
+use tokio::time::{sleep, Duration};
 use tokio_serial::{FlowControl, Parity, SerialPort, SerialPortType, SerialStream, StopBits};
-=======
-use tokio::time::{sleep, Duration};
-use tokio_serial::{FlowControl, Parity, SerialPort, SerialStream, StopBits};
->>>>>>> aa2f1385
 use utf8_decode::Decoder;
 
 #[tokio::main]
@@ -256,19 +251,7 @@
         }
     }
 
-<<<<<<< HEAD
-    // Get cli arguments
-    let chip = sub_matches.get_one::<String>("chip").unwrap();
-    let board = sub_matches.get_one::<String>("board").unwrap();
-    let board_settings = BoardSettings::new(board.clone(), chip.clone());
-    let tab_path = sub_matches.get_one::<String>("tab").unwrap();
-    // This is temporary
-    let kernel_version = sub_matches.get_one::<String>("kernver").unwrap();
-    
-    // List probes, choose one and open the port
-=======
     // Identify the address to write the new app(s)
->>>>>>> aa2f1385
     let lister = Lister::new();
     let probes = lister.list_all();
     let ans = Select::new("Which probe do you want to use?", probes).prompt();
@@ -371,58 +354,5 @@
         Err(err) => println!("{}", err),
     }
 
-<<<<<<< HEAD
-    let mut archive = Archive::new(File::open(tab_path).unwrap());
-    for entry in archive.entries().unwrap().into_iter() {
-        match entry {
-            Ok(mut entry) => {
-                if let Ok(path) = entry.path() {
-                    if let Some(file_name) = path.file_name() {
-                        if file_name == "metadata.toml" {
-                            let mut buf = String::new();
-                            entry.read_to_string(&mut buf).unwrap();
-                            let replaced = buf.replace("\"", "");
-                            let parts = replaced.split("\n");
-                            let collection = parts.collect::<Vec<&str>>();
-
-                            for item in collection {
-                                if item.contains("only-for-boards") {
-                                    let columns = item.split("=");
-                                    let elem = columns.collect::<Vec<&str>>();
-                                    let all_boards = elem[1].split(", ");
-                                    let boards = all_boards.collect::<Vec<&str>>();
-                                    for bd in boards {
-                                        if bd == board {
-                                            println!("App is compatible with board!");
-                                            break;
-                                        }
-                                    }
-                                    println! {"App is not compatible with board!"};
-                                    break;
-                                }
-                                if item.contains("minimum-tock-kernel-version") {
-                                    let columns = item.split("=");
-                                    let elem = columns.collect::<Vec<&str>>();
-                                    let kernver = elem[1];
-                                    if kernver == kernel_version {
-                                        println!("App is compatible with this kernel version!");
-                                    } else {
-                                        println! {"App is compatible with this kernel version!"};
-                                    }
-                                    break;
-                                }
-                            }
-                        }
-                    } else {
-                        eprintln!("Failed to get path");
-                    }
-                }
-            }
-            Err(e) => eprintln!("Failed to get entry: {}", e),
-        }
-    }
-
-=======
->>>>>>> aa2f1385
     Ok(())
 }