// Licensed under the Apache License, Version 2.0 or the MIT License.
// SPDX-License-Identifier: Apache-2.0 OR MIT
// Copyright OXIDOS AUTOMOTIVE 2024.

mod board_settings;
mod board_attributes;
mod kernel_attributes;
mod cli;
mod errors;
mod interfaces;

use board_settings::{BoardSettings};
use board_attributes::{get_all_attributes, get_bootloader_version};
use kernel_attributes::kernel_attributes;
use clap::ArgMatches;
use cli::make_cli;
use errors::TockloaderError;

use inquire::Select;
use probe_rs::probe::list::Lister;
use probe_rs::{Core, MemoryInterface, Permissions};
use tbf_parser::parse::*;
use tbf_parser::types::*;

#[tokio::main]
async fn main() -> Result<(), TockloaderError> {
    let result = run().await;
    if let Err(e) = &result {
        eprintln!("\n{}", e);
    }
    result
}

async fn run() -> Result<(), TockloaderError> {
    let matches = make_cli().get_matches();

    if matches.get_flag("debug") {
        println!("Debug mode enabled");
    }

    match matches.subcommand() {
        Some(("listen", _sub_matches)) => {
            match tock_process_console::run().await {
                Ok(()) => {}
                Err(_) => {
                    print!("cli bricked!")
                }
            };
        }
        Some(("list", sub_matches)) => {
            list_probes(sub_matches).await?;
        }
<<<<<<< HEAD
        Some(("install", sub_matches)) => {}
        Some(("info", sub_matches)) => {
            info_probe(sub_matches).await;
        }

=======
        Some(("install", _sub_matches)) => {}
>>>>>>> 2ede5899
        // If only the "--debug" flag is set, then this branch is executed
        // Or, more likely at this stage, a subcommand hasn't been implemented yet.
        _ => {
            println!("Could not run the provided subcommand.");
            _ = make_cli().print_help();
        }
    }

    Ok(())
}

async fn list_probes(sub_matches: &ArgMatches) -> Result<(), TockloaderError> {
    let lister = Lister::new();
    let probes = lister.list_all();
    println!("Probes: {:?}\n", probes);

    let ans = Select::new("Which probe do you want to use?", probes).prompt();

    match ans {
        Ok(choice) => {
            let probe = choice.open().unwrap();

            let chip = sub_matches.get_one::<String>("chip").unwrap();
            let board = sub_matches.get_one::<String>("board").unwrap();

            let board_settings = BoardSettings::new(board.clone(), chip.clone());

            let mut session = probe
                .attach(board_settings.chip, Permissions::default())
                .unwrap();

            println!("Session target: {:?}\n", session.target());
            println!("Session interfaces: {:?}\n", session.architecture());
            println!("Session core: {:?}\n", session.list_cores());

            let core_index = sub_matches.get_one::<usize>("core").unwrap();

            let mut core = session.core(*core_index).unwrap();

            let mut address = board_settings.start_address;

            // Jump through the linked list of apps
            loop {
                // Read a block of 200 8-bit words
                let mut buff = vec![0u8; 200];
                match core.read(address, &mut buff) {
                    Ok(_) => {}
                    Err(e) => {
                        println!("Error reading memory: {:?}", e);
                        break;
                    }
                }

                let (ver, header_len, whole_len) =
                    match parse_tbf_header_lengths(&buff[0..8].try_into().unwrap()) {
                        Ok((ver, header_len, whole_len)) if header_len != 0 => {
                            println!("Version: {:?}\n", ver);
                            println!("Header length: {:?}\n", header_len);
                            println!("Whole length: {:?}\n", whole_len);
                            (ver, header_len, whole_len)
                        }
                        _ => break, // No more apps
                    };

                let header = parse_tbf_header(&buff[0..header_len as usize], ver);
                match header {
                    Ok(header) => {
                        println!("Enabled: {:?}\n", header.enabled());
                        println!(
                            "Minimum App Ram Size: {:?}\n",
                            header.get_minimum_app_ram_size()
                        );
                        println!(
                            "Init function offset: {:?}\n",
                            header.get_init_function_offset()
                        );
                        println!("Protected size: {:?}\n", header.get_protected_size());
                        println!(
                            "Package name: {:?}\n",
                            header.get_package_name().unwrap_or_default()
                        );
                        println!(
                            "Kernel version: {:?}\n",
                            header.get_kernel_version().unwrap_or_default()
                        );
                    }
                    // TODO(MicuAna): refactor when reworking errors
                    Err(TbfParseError::ChecksumMismatch(
                        provided_checksum,
                        calculated_checksum,
                    )) => {
                        println!(
                            "Checksum mismatch: provided = {}, calculated = {}",
                            provided_checksum, calculated_checksum
                        );
                        break;
                    }
                    Err(e) => {
                        println!("Failed to parse TBF header: {:?}", e);
                        break;
                    }
                }
                address += whole_len as u64;
            }
        }
        Err(err) => println!("{}", err),
    }

    Ok(())
}

async fn info_probe(sub_matches: &ArgMatches) {
    println!("entered");
    let lister = Lister::new();
    let probes = lister.list_all();

    let ans = Select::new("Which probe do you want to use?", probes).prompt();
    match ans {
        Ok(choice) => {
            let probe = choice.open().unwrap();

            let chip = sub_matches.get_one::<String>("chip").unwrap();
            let board = sub_matches.get_one::<String>("board").unwrap();

            let board_settings = BoardSettings::new(board.clone(), chip.clone());

            let mut session = probe
                .attach(board_settings.chip, Permissions::default())
                .unwrap();

            ////
            let core_index = sub_matches.get_one::<usize>("core").unwrap();

            let mut core = session.core(*core_index).unwrap();

            let bootloader_version = get_bootloader_version(&mut core);

            let mut attributes = get_all_attributes(&mut core);

            println!("Attributes:");
            println!("Bootloader Version: {}                [0x40E]", bootloader_version);
            println!("Kernel Attributes");
            println!("  sentinel:   Tock");
            println!("  version:    ");

            kernel_attributes(&mut core, &mut attributes);
        }
        Err(err) => println!("While picking probe:{}", err),
    }
}


fn info_app_list(mut board_core: Core, board_settings: BoardSettings) {
    let mut address = board_settings.start_address;
    loop {
        // Read a block of 200 8-bit words
        let mut buff = vec![0u8; 200];
        match board_core.read(address, &mut buff) {
            Ok(_) => {}
            Err(e) => {
                println!("Error reading memory: {:?}", e);
                break;
            }
        }

        let (ver, header_len, whole_len) =
            match parse_tbf_header_lengths(&buff[0..8].try_into().unwrap()) {
                Ok((ver, header_len, whole_len)) if header_len != 0 => {
                    println!("Version: {:?}\n", ver);
                    println!("Header length: {:?}\n", header_len);
                    println!("Whole length: {:?}\n", whole_len);
                    (ver, header_len, whole_len)
                }
                _ => break, // No more apps
            };

        let header = parse_tbf_header(&buff[0..header_len as usize], ver);
        match header {
            Ok(header) => {
                println!("Enabled: {:?}\n", header.enabled());
                println!(
                    "Minimum App Ram Size: {:?}\n",
                    header.get_minimum_app_ram_size()
                );
                println!(
                    "Init function offset: {:?}\n",
                    header.get_init_function_offset()
                );
                println!("Protected size: {:?}\n", header.get_protected_size());
                println!(
                    "Package name: {:?}\n",
                    header.get_package_name().unwrap_or_default()
                );
                println!(
                    "Kernel version: {:?}\n",
                    header.get_kernel_version().unwrap_or_default()
                );
            }
            // TODO(MicuAna): refactor when reworking errors
            Err(TbfParseError::ChecksumMismatch(
                provided_checksum,
                calculated_checksum,
            )) => {
                println!(
                    "Checksum mismatch: provided = {}, calculated = {}",
                    provided_checksum, calculated_checksum
                );
                break;
            }
            Err(e) => {
                println!("Failed to parse TBF header: {:?}", e);
                break;
            }
        }
        address += whole_len as u64;
    }
}<|MERGE_RESOLUTION|>--- conflicted
+++ resolved
@@ -9,7 +9,7 @@
 mod errors;
 mod interfaces;
 
-use board_settings::{BoardSettings};
+use board_settings::BoardSettings;
 use board_attributes::{get_all_attributes, get_bootloader_version};
 use kernel_attributes::kernel_attributes;
 use clap::ArgMatches;
@@ -50,15 +50,11 @@
         Some(("list", sub_matches)) => {
             list_probes(sub_matches).await?;
         }
-<<<<<<< HEAD
-        Some(("install", sub_matches)) => {}
+        Some(("install", _sub_matches)) => {}
         Some(("info", sub_matches)) => {
             info_probe(sub_matches).await;
         }
 
-=======
-        Some(("install", _sub_matches)) => {}
->>>>>>> 2ede5899
         // If only the "--debug" flag is set, then this branch is executed
         // Or, more likely at this stage, a subcommand hasn't been implemented yet.
         _ => {
@@ -208,71 +204,4 @@
         }
         Err(err) => println!("While picking probe:{}", err),
     }
-}
-
-
-fn info_app_list(mut board_core: Core, board_settings: BoardSettings) {
-    let mut address = board_settings.start_address;
-    loop {
-        // Read a block of 200 8-bit words
-        let mut buff = vec![0u8; 200];
-        match board_core.read(address, &mut buff) {
-            Ok(_) => {}
-            Err(e) => {
-                println!("Error reading memory: {:?}", e);
-                break;
-            }
-        }
-
-        let (ver, header_len, whole_len) =
-            match parse_tbf_header_lengths(&buff[0..8].try_into().unwrap()) {
-                Ok((ver, header_len, whole_len)) if header_len != 0 => {
-                    println!("Version: {:?}\n", ver);
-                    println!("Header length: {:?}\n", header_len);
-                    println!("Whole length: {:?}\n", whole_len);
-                    (ver, header_len, whole_len)
-                }
-                _ => break, // No more apps
-            };
-
-        let header = parse_tbf_header(&buff[0..header_len as usize], ver);
-        match header {
-            Ok(header) => {
-                println!("Enabled: {:?}\n", header.enabled());
-                println!(
-                    "Minimum App Ram Size: {:?}\n",
-                    header.get_minimum_app_ram_size()
-                );
-                println!(
-                    "Init function offset: {:?}\n",
-                    header.get_init_function_offset()
-                );
-                println!("Protected size: {:?}\n", header.get_protected_size());
-                println!(
-                    "Package name: {:?}\n",
-                    header.get_package_name().unwrap_or_default()
-                );
-                println!(
-                    "Kernel version: {:?}\n",
-                    header.get_kernel_version().unwrap_or_default()
-                );
-            }
-            // TODO(MicuAna): refactor when reworking errors
-            Err(TbfParseError::ChecksumMismatch(
-                provided_checksum,
-                calculated_checksum,
-            )) => {
-                println!(
-                    "Checksum mismatch: provided = {}, calculated = {}",
-                    provided_checksum, calculated_checksum
-                );
-                break;
-            }
-            Err(e) => {
-                println!("Failed to parse TBF header: {:?}", e);
-                break;
-            }
-        }
-        address += whole_len as u64;
-    }
 }